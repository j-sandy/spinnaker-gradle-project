buildscript {
    repositories {
        jcenter()
        maven { url "https://plugins.gradle.org/m2/" }
    }
    dependencies {
        classpath 'com.netflix.nebula:gradle-netflixoss-project-plugin:5.1.1'
    }
}

allprojects {
    repositories {
        jcenter()
        maven { url "https://plugins.gradle.org/m2/" }
    }

    apply plugin: 'nebula.netflixoss'
    apply plugin: 'idea'
}


idea {
    project {
        jdkName = '1.8'
        languageLevel = '1.8'
        vcs = 'Git'
    }
}


subprojects {
    apply plugin: 'groovy'

    group = 'com.netflix.spinnaker.gradle'
    sourceCompatibility = 1.8
    targetCompatibility = 1.8

<<<<<<< HEAD
dependencies {
  compile gradleApi()
  compile localGroovy()
  compile 'com.netflix.nebula:gradle-netflixoss-project-plugin:5.1.1'
  compile 'com.netflix.nebula:gradle-ospackage-plugin:4.9.3'
  compile 'com.jfrog.bintray.gradle:gradle-bintray-plugin:1.8.1'
  compile 'org.yaml:snakeyaml:1.17'
  compile 'gradle.plugin.com.github.jk1:gradle-license-report:1.2'
=======
    dependencies {
        compile gradleApi()
        compile localGroovy()
    }
>>>>>>> c240a48b
}<|MERGE_RESOLUTION|>--- conflicted
+++ resolved
@@ -35,19 +35,8 @@
     sourceCompatibility = 1.8
     targetCompatibility = 1.8
 
-<<<<<<< HEAD
-dependencies {
-  compile gradleApi()
-  compile localGroovy()
-  compile 'com.netflix.nebula:gradle-netflixoss-project-plugin:5.1.1'
-  compile 'com.netflix.nebula:gradle-ospackage-plugin:4.9.3'
-  compile 'com.jfrog.bintray.gradle:gradle-bintray-plugin:1.8.1'
-  compile 'org.yaml:snakeyaml:1.17'
-  compile 'gradle.plugin.com.github.jk1:gradle-license-report:1.2'
-=======
     dependencies {
         compile gradleApi()
         compile localGroovy()
     }
->>>>>>> c240a48b
 }